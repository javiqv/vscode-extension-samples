--- conflicted
+++ resolved
@@ -70,15 +70,9 @@
 		"postinstall": "node ./node_modules/vscode/bin/install"
 	},
 	"devDependencies": {
-<<<<<<< HEAD
-		"@types/node": "*",
-		"tslint": "^5.11.0",
-		"typescript": "^2.1.4",
-=======
 		"@types/node": "8.x.x",
 		"tslint": "^5.11.0",
 		"typescript": "^2.9.2",
->>>>>>> 0460228f
 		"vscode": "^1.1.17"
 	}
 }